--- conflicted
+++ resolved
@@ -86,11 +86,7 @@
 
     def convert_marginal_params(self, marginal_params, units, arg_units=None):
         """
-<<<<<<< HEAD
         Converts the parameters of marginal distributions in a model to SI units.
-=======
-        Converts the paremeters of marginal distributions in a model to SI
->>>>>>> 1f2fcfa5
 
         Parameters
         ----------
@@ -2319,16 +2315,9 @@
             res_df = pd.concat(
                 res_list, axis=1,
                 keys=[f'{ds_i:g}' for ds_i in ds_list])
-
-<<<<<<< HEAD
-            # remove the DS level from the columns
-            res_df.columns = res_df.columns.reorder_levels([1, 2, 3, 4, 5, 0])
-            res_df = res_df.groupby(level=[0, 1, 2, 3, 4], axis=1).sum()
-=======
             # remove the block level from the columns
             res_df.columns = res_df.columns.reorder_levels([1, 2, 3, 0, 4])
             res_df = res_df.groupby(level=[0, 1, 2, 3], axis=1).sum()
->>>>>>> 1f2fcfa5
 
             # The damage states with no damaged quantities are dropped
             # Note that some of these are not even valid DSs at the given PG            
@@ -3389,11 +3378,7 @@
                     # assign cost RV
                     if pd.isna(cost_family) is False:
 
-<<<<<<< HEAD
                         cost_rv_tag = f'COST-{loss_cmp_id}-{ds}-{loc}-{direction}-{uid}'
-=======
-                        cost_rv_tag = f'Cost-{loss_cmp_id}-{ds}-{loc}-{direction}'
->>>>>>> 1f2fcfa5
 
                         RV_reg.add_RV(
                             uq.RandomVariable(
@@ -3407,11 +3392,7 @@
 
                     # assign time RV
                     if pd.isna(time_family) is False:
-<<<<<<< HEAD
                         time_rv_tag = f'TIME-{loss_cmp_id}-{ds}-{loc}-{direction}-{uid}'
-=======
-                        time_rv_tag = f'Time-{loss_cmp_id}-{ds}-{loc}-{direction}'
->>>>>>> 1f2fcfa5
 
                         RV_reg.add_RV(uq.RandomVariable(
                             name=time_rv_tag,
