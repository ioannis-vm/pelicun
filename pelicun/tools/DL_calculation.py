--- conflicted
+++ resolved
@@ -63,18 +63,6 @@
 from jsonschema import validate
 
 
-<<<<<<< HEAD
-"""
-
-
-This is for testing.
-
-
-"""
-
-
-=======
->>>>>>> e3077aa6
 import pelicun
 from pelicun.auto import auto_populate
 from pelicun.base import str2bool
