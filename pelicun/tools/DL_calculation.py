--- conflicted
+++ resolved
@@ -59,7 +59,6 @@
 from pelicun import base
 from pelicun.assessment import DLCalculationAssessment
 from pelicun.auto import auto_populate
-<<<<<<< HEAD
 from pelicun.base import (
     convert_to_MultiIndex,
     convert_to_SimpleIndex,
@@ -69,6 +68,7 @@
     is_unspecified,
     str2bool,
     update,
+    update_vals
 )
 from pelicun.pelicun_warnings import PelicunInvalidConfigError
 
@@ -79,36 +79,6 @@
 def log_msg(msg: str, color_codes: tuple[str, str] | None = None) -> None:
     """
     Print a formatted log message with a timestamp.
-=======
-from pelicun.base import str2bool
-from pelicun.base import convert_to_MultiIndex
-from pelicun.base import convert_to_SimpleIndex
-from pelicun.base import describe
-from pelicun.base import EDP_to_demand_type
-from pelicun.file_io import load_data
-from pelicun.assessment import Assessment
-from pelicun.base import update_vals
-
-
-# this is exceptional code
-# (so let's run pylint everywhere /except/ here.)
-# pylint: disable=consider-using-namedtuple-or-dataclass
-# pylint: disable=too-many-locals
-# pylint: disable=too-many-statements
-# pylint: disable=too-many-nested-blocks
-# pylint: disable=too-many-branches
-
-# pd.set_option('display.max_rows', None)
-
-
-def log_msg(msg):
-    formatted_msg = f'{strftime("%Y-%m-%dT%H:%M:%SZ", gmtime())} {msg}'
-
-    print(formatted_msg)
-
-
-sys.path.insert(0, os.path.dirname(os.path.realpath(__file__)))
->>>>>>> f4a76ebb
 
     Parameters
     ----------
@@ -335,7 +305,6 @@
     if output_path is None:
         output_path_p = config_path_p.parents[0]
     else:
-<<<<<<< HEAD
         output_path_p = Path(output_path).resolve()
     # create the directory if it does not exist
     if not output_path_p.exists():
@@ -351,120 +320,6 @@
         output_format,
         coupled_edp=coupled_edp,
         detailed_results=detailed_results,
-=======
-        output_path = Path(output_path)
-
-    # Initialize the array that we'll use to collect the output file names
-    output_files = []
-
-    # Initialize the output folder - i.e., remove existing output files from
-    # there
-    files = os.listdir(output_path)
-    for filename in files:
-        if filename in output_files:
-            os.remove(output_path / filename)
-            # TODO: show some kind of a warning here if os.remove fails
-
-    # open the config file and parse it
-    with open(config_path, 'r', encoding='utf-8') as f:
-        config = json.load(f)
-
-    # f"{config['commonFileDir']}/CustomDLModels/"
-    custom_dl_file_path = custom_model_dir
-
-    if ('DL' not in config) or (not config['DL']):
-        log_msg("Damage and Loss configuration missing from config file. ")
-
-        if auto_script_path is not None:
-            log_msg("Trying to auto-populate")
-
-            config_ap, CMP = auto_populate(config, auto_script_path)
-
-            if not config_ap['DL']:
-
-                log_msg(
-                    "The prescribed auto-population script failed to identify "
-                    "a valid damage and loss configuration for this asset. "
-                    "Terminating analysis."
-                )
-
-                return 0
-
-            # look for possibly specified assessment options
-            try:
-                assessment_options = config['Applications']['DL']['ApplicationData'][
-                    'Options'
-                ]
-            except KeyError:
-                assessment_options = None
-
-            if assessment_options:
-                # extend options defined via the auto-population script to
-                # include those in the original `config`
-                config_ap['Applications']['DL']['ApplicationData'].pop('Options')
-                update_vals(
-                    config_ap['DL']['Options'],
-                    assessment_options,
-                    "config_ap['DL']['Options']",
-                    'assessment_options',
-                )
-
-            # add the demand information
-            config_ap['DL']['Demands'].update(
-                {'DemandFilePath': f'{demand_file}', 'SampleSize': f'{realizations}'}
-            )
-
-            if coupled_EDP is True:
-                config_ap['DL']['Demands'].update({"CoupledDemands": True})
-
-            else:
-                config_ap['DL']['Demands'].update(
-                    {"Calibration": {"ALL": {"DistributionFamily": "lognormal"}}}
-                )
-
-            # save the component data
-            CMP.to_csv(output_path / 'CMP_QNT.csv')
-
-            # update the config file with the location
-            config_ap['DL']['Asset'].update(
-                {"ComponentAssignmentFile": str(output_path / 'CMP_QNT.csv')}
-            )
-
-            # if detailed results are not requested, add a lean output config
-            if detailed_results is False:
-                config_ap['DL'].update({'Outputs': regional_out_config})
-            else:
-                config_ap['DL'].update({'Outputs': full_out_config})
-                # add output settings from regional output config
-                if 'Settings' not in config_ap['DL']['Outputs']:
-                    config_ap['DL']['Outputs'].update({'Settings': {}})
-
-                config_ap['DL']['Outputs']['Settings'].update(
-                    regional_out_config['Settings']
-                )            
-
-            # save the extended config to a file
-            config_ap_path = Path(config_path.stem + '_ap.json').resolve()
-
-            with open(config_ap_path, 'w') as f:
-                json.dump(config_ap, f, indent=2)
-
-            config['DL'] = config_ap.get('DL', None)
-
-        else:
-            log_msg("Terminating analysis.")
-
-            return -1
-
-    #
-    # sample size: backwards compatibility
-    #
-    sample_size_str = (
-        # expected location
-        config.get('Options', {})
-        .get('Sampling', {})
-        .get('SampleSize', None)
->>>>>>> f4a76ebb
     )
 
     # List to keep track of the generated output files.
@@ -789,6 +644,25 @@
                 'a valid damage and loss configuration for this asset. '
             )
             raise PelicunInvalidConfigError(msg)
+
+        # look for possibly specified assessment options
+        try:
+            assessment_options = config['Applications']['DL']['ApplicationData'][
+                'Options'
+            ]
+        except KeyError:
+            assessment_options = None
+
+        if assessment_options:
+            # extend options defined via the auto-population script to
+            # include those in the original `config`
+            config_ap['Applications']['DL']['ApplicationData'].pop('Options')
+            update_vals(
+                config_ap['DL']['Options'],
+                assessment_options,
+                "config_ap['DL']['Options']",
+                'assessment_options',
+            )
 
         # add the demand information
         update(config_ap, '/DL/Demands/DemandFilePath', demand_file)
